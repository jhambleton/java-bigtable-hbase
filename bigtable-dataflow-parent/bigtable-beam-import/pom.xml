<?xml version="1.0" encoding="UTF-8"?>
<!--
Copyright 2017 Google LLC

Licensed under the Apache License, Version 2.0 (the "License");
you may not use this file except in compliance with the License.
You may obtain a copy of the License at

    http://www.apache.org/licenses/LICENSE-2.0

Unless required by applicable law or agreed to in writing, software
distributed under the License is distributed on an "AS IS" BASIS,
WITHOUT WARRANTIES OR CONDITIONS OF ANY KIND, either express or implied.
See the License for the specific language governing permissions and
limitations under the License.
-->
<project xmlns="http://maven.apache.org/POM/4.0.0" xmlns:xsi="http://www.w3.org/2001/XMLSchema-instance" xsi:schemaLocation="http://maven.apache.org/POM/4.0.0 http://maven.apache.org/xsd/maven-4.0.0.xsd">
  <parent>
    <groupId>com.google.cloud.bigtable</groupId>
    <artifactId>bigtable-dataflow-parent</artifactId>
    <version>2.12.1</version> <!-- {x-version-update:bigtable-client-parent:current} -->
  </parent>
  <modelVersion>4.0.0</modelVersion>

  <artifactId>bigtable-beam-import</artifactId>

  <properties>
    <mainClass>com.google.cloud.bigtable.beam.Main</mainClass>

    <hadoop.version>3.3.5</hadoop.version>
    <!-- Both beam (newer) & gcs-connector (older) depend on flogger -->
    <flogger.version>0.7.3</flogger.version>
  </properties>

  <!-- Adding this to resolve version conflict within beam sdk-->
  <dependencyManagement>
    <dependencies>
      <!-- Override transitive deps that have CVEs -->
      <dependency>
        <groupId>org.apache.commons</groupId>
        <artifactId>commons-compress</artifactId>
        <version>1.21</version>
      </dependency>

      <!-- Beam -->
      <dependency>
        <groupId>org.apache.beam</groupId>
        <artifactId>beam-sdks-java-bom</artifactId>
        <version>${beam.version}</version>
        <type>pom</type>
        <scope>import</scope>
      </dependency>
      <dependency>
        <groupId>org.apache.beam</groupId>
        <artifactId>beam-sdks-java-google-cloud-platform-bom</artifactId>
        <version>${beam.version}</version>
        <type>pom</type>
        <scope>import</scope>
      </dependency>

<<<<<<< HEAD
      <dependency>
        <groupId>commons-codec</groupId>
        <artifactId>commons-codec</artifactId>
        <version>1.15</version>
      </dependency>
      <dependency>
        <groupId>org.apache.commons</groupId>
        <artifactId>commons-compress</artifactId>
        <version>1.20</version>
=======
      <!-- Version alignment -->
      <!-- Mark all annotations as provided. They don't affect the runtime of the pipeline so
      there is no need to try to version align them -->
      <dependency>
        <groupId>org.checkerframework</groupId>
        <artifactId>checker-qual</artifactId>
        <version>3.31.0</version>
        <scope>provided</scope>
      </dependency>
      <dependency>
        <groupId>com.google.errorprone</groupId>
        <artifactId>error_prone_annotations</artifactId>
        <version>2.18.0</version>
        <scope>provided</scope>
      </dependency>
      <dependency>
        <groupId>org.codehaus.mojo</groupId>
        <artifactId>animal-sniffer-annotations</artifactId>
        <version>1.22</version>
        <scope>provided</scope>
      </dependency>
      <dependency>
        <groupId>jakarta.annotation</groupId>
        <artifactId>jakarta.annotation-api</artifactId>
        <scope>provided</scope>
      </dependency>

      <!-- netty:
        There a diamond dependency on netty in beam where an older version is picked:
        beam-sdks-java-extensions-google-cloud-platform-core
          -> netty-handler (old)
          -> grpc-netty
            -> io.netty:* -> (newer)
        -->
      <dependency>
        <groupId>io.netty</groupId>
        <artifactId>netty-bom</artifactId>
        <version>4.1.79.Final</version>
        <type>pom</type>
        <scope>import</scope>
      </dependency>

      <!-- flogger:
        beam-sdks-java-io-google-cloud-platform
          ...-> {flogger-system-backend,google-extensions}
        gcs-connector ->
          ...-> {flogger, google-extensions}
        -->
      <dependency>
        <groupId>com.google.flogger</groupId>
        <artifactId>flogger</artifactId>
        <version>${flogger.version}</version>
      </dependency>
      <dependency>
        <groupId>com.google.flogger</groupId>
        <artifactId>flogger-system-backend</artifactId>
        <version>${flogger.version}</version>
      </dependency>
      <dependency>
        <groupId>com.google.flogger</groupId>
        <artifactId>google-extensions</artifactId>
        <version>${flogger.version}</version>
      </dependency>

      <!-- slf4j-api
        beam-sdks-java-core
          -> slf4j-api:1.7.30
        hadoop-client-runtime
          slf4j-api:1.7.36 -->
      <dependency>
        <groupId>org.slf4j</groupId>
        <artifactId>slf4j-api</artifactId>
        <version>1.7.36</version>
      </dependency>

      <!-- commons-logging
        hadoop-client-runtime
          -> commons-logging:1.1.3
        gcsio
          ...> commons-logging:1.2 -->
      <dependency>
        <groupId>commons-logging</groupId>
        <artifactId>commons-logging</artifactId>
        <version>1.2</version>
      </dependency>

      <!-- threetenbp
        beam-sdks-java-io-google-cloud-platform
          -> threetenbp (older)
          -> gax
            -> threetenbp (newer)-->
      <dependency>
        <groupId>org.threeten</groupId>
        <artifactId>threetenbp</artifactId>
        <version>1.6.5</version>
      </dependency>

      <!-- httpclient
      beam-sdks-java-io-google-cloud-platform
        -> httpclient:4.5.13
      gcs-connector
        -> opencensus-exporter-stats-stackdriver
          -> httpclient:4.5.14
       -->
      <dependency>
        <groupId>org.apache.httpcomponents</groupId>
        <artifactId>httpclient</artifactId>
        <version>4.5.14</version>
      </dependency>
      <!--
        beam-sdks-java-io-google-cloud-platform
        beam-sdks-java-extensions-google-cloud-platform-core
          -> httpcore: 4.4.14
        google-api-client
          -> httpcore: 4.4.16
      -->
      <dependency>
        <groupId>org.apache.httpcomponents</groupId>
        <artifactId>httpcore</artifactId>
        <version>4.4.16</version>
      </dependency>

      <!-- perfmark
        grpc
          -> perfmark 0.25.0
        gcsio
          -> opencensus-exporter-stats-stackdriver
            -> perfmark-api-->
      <dependency>
        <groupId>io.perfmark</groupId>
        <artifactId>perfmark-api</artifactId>
        <version>0.26.0</version>
>>>>>>> f3505045
      </dependency>
    </dependencies>
  </dependencyManagement>

  <dependencies>
    <!-- Beam Group: should come first since we will be running in the beam ecosystem -->
    <dependency>
      <groupId>org.apache.beam</groupId>
      <artifactId>beam-sdks-java-core</artifactId>
    </dependency>

    <dependency>
      <groupId>org.apache.beam</groupId>
      <artifactId>beam-runners-google-cloud-dataflow-java</artifactId>
      <exclusions>
        <!-- Avoid circular dep -->
        <exclusion>
          <groupId>com.google.cloud.bigtable</groupId>
          <artifactId>*</artifactId>
        </exclusion>
        <exclusion>
          <groupId>com.google.cloud</groupId>
          <artifactId>google-cloud-bigtable</artifactId>
        </exclusion>

        <!-- Remove unnecessary service -->
        <exclusion>
          <groupId>com.google.cloud</groupId>
          <artifactId>google-cloud-bigquerystorage</artifactId>
        </exclusion>
<<<<<<< HEAD
      </exclusions>
    </dependency>
    <dependency>
      <groupId>org.apache.beam</groupId>
      <artifactId>beam-vendor-guava-26_0-jre</artifactId>
      <version>0.1</version>
      <scope>runtime</scope>
    </dependency>

    <!-- Bigtable Group: ordering doesn't matter since everything is shaded -->
    <dependency>
      <groupId>${project.groupId}</groupId>
      <artifactId>bigtable-hbase-beam</artifactId>
      <version>2.12.1</version> <!-- {x-version-update:bigtable-client-parent:current} -->
      <exclusions>
=======
>>>>>>> f3505045
        <exclusion>
          <groupId>com.google.cloud</groupId>
          <artifactId>google-cloud-pubsublite</artifactId>
        </exclusion>
<<<<<<< HEAD
      </exclusions>
    </dependency>

    <dependency>
      <groupId>com.google.cloud.bigtable</groupId>
      <artifactId>bigtable-hbase-1.x-shaded</artifactId>
      <version>2.12.1</version> <!-- {x-version-update:bigtable-client-parent:current} -->
      <exclusions>
        <!-- exclude hbase-shaded-client since we are using hbase-shaded-server -->
=======
>>>>>>> f3505045
        <exclusion>
          <groupId>org.apache.beam</groupId>
          <artifactId>beam-sdks-java-io-kafka</artifactId>
        </exclusion>

        <exclusion>
          <groupId>com.google.cloud</groupId>
          <artifactId>google-cloud-spanner</artifactId>
        </exclusion>

        <!-- Exclude grpc-shaded-netty, everything is using unshaded netty -->
        <exclusion>
          <groupId>io.grpc</groupId>
          <artifactId>grpc-netty-shaded</artifactId>
        </exclusion>

        <!-- exclude test jars -->
        <exclusion>
          <groupId>junit</groupId>
          <artifactId>junit</artifactId>
        </exclusion>
        <exclusion>
          <groupId>org.hamcrest</groupId>
          <artifactId>hamcrest</artifactId>
        </exclusion>
        <exclusion>
          <groupId>org.hamcrest</groupId>
          <artifactId>hamcrest</artifactId>
        </exclusion>
      </exclusions>
    </dependency>

    <dependency>
      <groupId>org.apache.beam</groupId>
      <artifactId>beam-sdks-java-io-hadoop-format</artifactId>
    </dependency>

    <!-- HBase Group: contains interfaces bigtable-hbase implement + serializers -->
    <dependency>
      <groupId>org.apache.hbase</groupId>
      <artifactId>hbase-shaded-mapreduce</artifactId>
      <version>${hbase2.version}</version>
      <exclusions>
        <!-- in hadoop-client-api -->
        <exclusion>
          <groupId>org.apache.hadoop</groupId>
          <artifactId>hadoop-annotations</artifactId>
        </exclusion>
      </exclusions>
    </dependency>
    <dependency>
      <groupId>org.apache.hadoop</groupId>
      <artifactId>hadoop-client-api</artifactId>
      <version>${hadoop.version}</version>
    </dependency>
    <dependency>
      <groupId>org.apache.hadoop</groupId>
      <artifactId>hadoop-client-runtime</artifactId>
      <version>${hadoop.version}</version>
    </dependency>

    <dependency>
      <groupId>com.google.cloud.bigdataoss</groupId>
      <artifactId>gcs-connector</artifactId>
      <classifier>shaded</classifier>
      <!-- This should match beam's version of com.google.cloud.bigdataoss:* -->
      <version>hadoop3-2.2.6</version>
      <scope>runtime</scope>
      <exclusions>
        <exclusion>
          <groupId>io.grpc</groupId>
          <artifactId>grpc-netty-shaded</artifactId>
        </exclusion>
      </exclusions>
    </dependency>

    <!-- Bigtable Group: ordering doesn't matter since everything is shaded -->
    <dependency>
      <groupId>${project.groupId}</groupId>
      <artifactId>bigtable-hbase-beam</artifactId>
      <version>2.7.3-SNAPSHOT</version> <!-- {x-version-update:bigtable-client-parent:current} -->
    </dependency>

    <!-- Test Group -->
    <dependency>
      <groupId>org.slf4j</groupId>
      <artifactId>slf4j-reload4j</artifactId>
      <version>1.7.36</version>
      <scope>test</scope>
    </dependency>
    <dependency>
      <groupId>org.apache.beam</groupId>
      <artifactId>beam-runners-direct-java</artifactId>
      <scope>test</scope>
    </dependency>
    <dependency>
      <groupId>com.google.cloud</groupId>
      <artifactId>google-cloud-bigtable-emulator-core</artifactId>
      <scope>test</scope>
    </dependency>
    <dependency>
      <groupId>com.google.cloud.bigtable</groupId>
      <artifactId>bigtable-internal-test-helper</artifactId>
      <version>2.12.1</version> <!-- {x-version-update:bigtable-client-parent:current} -->
      <scope>test</scope>
    </dependency>
    <dependency>
      <groupId>org.apache.hbase</groupId>
      <artifactId>hbase-shaded-testing-util</artifactId>
      <version>${hbase2.version}</version>
      <scope>test</scope>
      <exclusions>
        <exclusion>
          <groupId>log4j</groupId>
          <artifactId>log4j</artifactId>
        </exclusion>
      </exclusions>
    </dependency>
    <dependency>
      <groupId>junit</groupId>
      <artifactId>junit</artifactId>
      <version>${junit.version}</version>
      <scope>test</scope>
    </dependency>
    <dependency>
      <groupId>com.google.truth</groupId>
      <artifactId>truth</artifactId>
      <version>1.1.3</version>
      <scope>test</scope>
    </dependency>
    <dependency>
      <groupId>org.hamcrest</groupId>
      <artifactId>hamcrest-library</artifactId>
      <version>${hamcrest.version}</version>
      <scope>test</scope>
    </dependency>
    <dependency>
      <groupId>org.hamcrest</groupId>
      <artifactId>hamcrest-core</artifactId>
      <version>${hamcrest.version}</version>
      <scope>test</scope>
    </dependency>
    <dependency>
      <groupId>org.mockito</groupId>
      <artifactId>mockito-core</artifactId>
      <version>${mockito.version}</version>
      <scope>test</scope>
    </dependency>
    <dependency>
      <groupId>org.mockito</groupId>
      <artifactId>mockito-inline</artifactId>
      <version>${mockito.version}</version>
      <scope>test</scope>
    </dependency>
  </dependencies>

  <build>
    <testResources>
      <testResource>
        <!-- Prevent maven from trying to filter the binary zip files -->
        <directory>src/test/resources</directory>
        <filtering>false</filtering>
      </testResource>
    </testResources>

    <plugins>
      <plugin>
        <artifactId>maven-jar-plugin</artifactId>
        <configuration>
          <archive>
            <manifest>
              <mainClass>${mainClass}</mainClass>
            </manifest>
          </archive>
        </configuration>
      </plugin>

      <plugin>
        <groupId>org.codehaus.mojo</groupId>
        <artifactId>exec-maven-plugin</artifactId>
        <executions>
          <execution>
            <goals>
              <goal>java</goal>
            </goals>
          </execution>
        </executions>
        <configuration>
          <mainClass>${mainClass}</mainClass>
        </configuration>
      </plugin>

      <plugin>
        <groupId>org.apache.maven.plugins</groupId>
        <artifactId>maven-shade-plugin</artifactId>
        <executions>
          <execution>
            <phase>package</phase>
            <goals>
              <goal>shade</goal>
            </goals>
          </execution>
        </executions>
        <configuration>
          <shadedArtifactAttached>true</shadedArtifactAttached>
          <transformers>
            <transformer implementation="org.apache.maven.plugins.shade.resource.ServicesResourceTransformer" />
            <transformer implementation="org.apache.maven.plugins.shade.resource.ManifestResourceTransformer" />
          </transformers>
	  <filters>
	      <filter>
		  <artifact>*:*</artifact>
		  <excludes>
		      <exclude>META-INF/*.SF</exclude>
		      <exclude>META-INF/*.DSA</exclude>
		      <exclude>META-INF/*.RSA</exclude>
          <exclude>META-INF/**/pom.properties</exclude>
          <exclude>META-INF/**/pom.xml</exclude>
          <exclude>META-INF/MANIFEST.MF</exclude>
          <exclude>META-INF/LICENSE</exclude>
          <exclude>META-INF/NOTICE.txt</exclude>
          <exclude>META-INF/NOTICE</exclude>
          <exclude>META-INF/DEPENDENCIES</exclude>
          <exclude>META-INF/ASL2.0</exclude>
          <exclude>META-INF/LICENSE.txt</exclude>
          <exclude>**/*.proto</exclude>
      </excludes>
	      </filter>
	  </filters>
        </configuration>
      </plugin>

      <plugin>
        <groupId>org.apache.maven.plugins</groupId>
        <artifactId>maven-surefire-plugin</artifactId>
        <configuration>
          <trimStackTrace>false</trimStackTrace>
        </configuration>
        <executions>
          <execution>
            <id>default-test</id>
            <phase>test</phase>
            <goals>
              <goal>test</goal>
            </goals>
            <configuration>
              <excludes>
                <exclude>**/*IT.java</exclude>
              </excludes>
            </configuration>
          </execution>
        </executions>
      </plugin>
<<<<<<< HEAD

      <plugin>
        <groupId>org.apache.maven.plugins</groupId>
        <artifactId>maven-failsafe-plugin</artifactId>
        <configuration>
          <!-- disable integration tests by default, opt-in via profile -->
          <skip>true</skip>
        </configuration>
      </plugin>

      <plugin>
        <groupId>com.google.cloud.bigtable.test</groupId>
        <artifactId>bigtable-build-helper</artifactId>
        <version>2.12.1</version> <!-- {x-version-update:bigtable-client-parent:current} -->
        <executions>
          <execution>
            <id>verify-mirror-deps</id>
            <phase>verify</phase>
            <goals>
              <goal>verify-mirror-deps</goal>
            </goals>
            <configuration>
              <targetDependencies>
                <targetDependency>org.apache.beam:beam-sdks-java-core:${beam.version}</targetDependency>
              </targetDependencies>
              <ignoredDependencies>
                <!-- beam's dependency tree has an older version closer higher in the tree -->
                <dependency>org.apache.commons:commons-compress</dependency>
              </ignoredDependencies>
            </configuration>
          </execution>
        </executions>
      </plugin>
      <plugin>
        <groupId>org.apache.maven.plugins</groupId>
        <artifactId>maven-dependency-plugin</artifactId>
        <configuration>
          <ignoredUnusedDeclaredDependencies>
            <ignoredUnusedDeclaredDependency>com.google.cloud.bigdataoss:gcs-connector:*:*</ignoredUnusedDeclaredDependency>
            <!-- seems to be a bug in the dependency analyzer, removing this dep reports the reverse problem
            See: https://issues.apache.org/jira/browse/MDEP-679 -->
            <ignoredUnusedDeclaredDependency> commons-logging:commons-logging:*:*</ignoredUnusedDeclaredDependency>
          </ignoredUnusedDeclaredDependencies>
          <ignoredUsedUndeclaredDependencies>
            <!-- seems to be a bug in the dependency analyzer, adding this dep reports the reverse problem
            See: https://issues.apache.org/jira/browse/MDEP-679 -->
            <ignoredUsedUndeclaredDependency>org.springframework:spring-jcl:*:*</ignoredUsedUndeclaredDependency>
          </ignoredUsedUndeclaredDependencies>
        </configuration>
      </plugin>
=======
>>>>>>> f3505045
    </plugins>
  </build>

  <profiles>
    <!-- TODO: remove the sequence file profile after kokoro jobs are migrated -->
    <profile>
      <id>sequencefileIntegrationTest</id>
      <build>
        <plugins>
          <plugin>
            <groupId>org.apache.maven.plugins</groupId>
            <artifactId>maven-failsafe-plugin</artifactId>
            <executions>
              <execution>
                <id>import-e2e-test</id>
                <goals>
                  <goal>integration-test</goal>
                  <goal>verify</goal>
                </goals>
                <configuration>
                  <skip>false</skip>
                  <includes>
                    <include>**/sequencefiles/*IT.java</include>
                  </includes>
                  <!-- Use Isolated Classloader so that dataflow can find all files
                                         that must be staged.
                                    -->
                  <forkCount>1</forkCount>
                  <useSystemClassLoader>false</useSystemClassLoader>

                  <!-- prevent multiple executions from clobering each other -->
                  <summaryFile>${project.build.directory}/failsafe-reports/sequencefile-tests/failsafe-summary.xml</summaryFile>
                  <reportsDirectory>${project.build.directory}/failsafe-reports/sequencefile-tests</reportsDirectory>
                </configuration>
              </execution>
            </executions>
          </plugin>
        </plugins>
      </build>
    </profile>

    <profile>
      <id>beamIntegrationTest</id>
      <!-- Requires system properties to be set, see TestProperties.java -->
      <build>
        <plugins>
          <plugin>
            <groupId>org.apache.maven.plugins</groupId>
            <artifactId>maven-failsafe-plugin</artifactId>
            <version>3.0.0</version>
            <executions>
              <execution>
                <id>beam-integration-test</id>
                <goals>
                  <goal>integration-test</goal>
                  <goal>verify</goal>
                </goals>

                <configuration>
                  <skip>false</skip>
                  <includes>
                    <include>**/*IT.java</include>
                  </includes>
                  <!-- Use Isolated Classloader so that dataflow can find all files
                       that must be staged.
                  -->
                  <forkCount>1</forkCount>
                  <useSystemClassLoader>false</useSystemClassLoader>

                  <systemPropertyVariables>
                    <!-- Copy maven properties to system properties -->
                    <google.bigtable.project.id>${google.bigtable.project.id}</google.bigtable.project.id>
                    <google.bigtable.instance.id>${google.bigtable.instance.id}</google.bigtable.instance.id>
                    <google.dataflow.work>${google.dataflow.work}</google.dataflow.work>
                    <region>${region}</region>
                  </systemPropertyVariables>

                  <!-- Run tests in parallel -->
                  <parallel>all</parallel>
                  <threadCount>10</threadCount>
                </configuration>
              </execution>
            </executions>
          </plugin>
        </plugins>
      </build>
    </profile>
  </profiles>
</project><|MERGE_RESOLUTION|>--- conflicted
+++ resolved
@@ -58,17 +58,6 @@
         <scope>import</scope>
       </dependency>
 
-<<<<<<< HEAD
-      <dependency>
-        <groupId>commons-codec</groupId>
-        <artifactId>commons-codec</artifactId>
-        <version>1.15</version>
-      </dependency>
-      <dependency>
-        <groupId>org.apache.commons</groupId>
-        <artifactId>commons-compress</artifactId>
-        <version>1.20</version>
-=======
       <!-- Version alignment -->
       <!-- Mark all annotations as provided. They don't affect the runtime of the pipeline so
       there is no need to try to version align them -->
@@ -201,7 +190,6 @@
         <groupId>io.perfmark</groupId>
         <artifactId>perfmark-api</artifactId>
         <version>0.26.0</version>
->>>>>>> f3505045
       </dependency>
     </dependencies>
   </dependencyManagement>
@@ -232,40 +220,10 @@
           <groupId>com.google.cloud</groupId>
           <artifactId>google-cloud-bigquerystorage</artifactId>
         </exclusion>
-<<<<<<< HEAD
-      </exclusions>
-    </dependency>
-    <dependency>
-      <groupId>org.apache.beam</groupId>
-      <artifactId>beam-vendor-guava-26_0-jre</artifactId>
-      <version>0.1</version>
-      <scope>runtime</scope>
-    </dependency>
-
-    <!-- Bigtable Group: ordering doesn't matter since everything is shaded -->
-    <dependency>
-      <groupId>${project.groupId}</groupId>
-      <artifactId>bigtable-hbase-beam</artifactId>
-      <version>2.12.1</version> <!-- {x-version-update:bigtable-client-parent:current} -->
-      <exclusions>
-=======
->>>>>>> f3505045
         <exclusion>
           <groupId>com.google.cloud</groupId>
           <artifactId>google-cloud-pubsublite</artifactId>
         </exclusion>
-<<<<<<< HEAD
-      </exclusions>
-    </dependency>
-
-    <dependency>
-      <groupId>com.google.cloud.bigtable</groupId>
-      <artifactId>bigtable-hbase-1.x-shaded</artifactId>
-      <version>2.12.1</version> <!-- {x-version-update:bigtable-client-parent:current} -->
-      <exclusions>
-        <!-- exclude hbase-shaded-client since we are using hbase-shaded-server -->
-=======
->>>>>>> f3505045
         <exclusion>
           <groupId>org.apache.beam</groupId>
           <artifactId>beam-sdks-java-io-kafka</artifactId>
@@ -291,16 +249,17 @@
           <groupId>org.hamcrest</groupId>
           <artifactId>hamcrest</artifactId>
         </exclusion>
+      </exclusions>
+    </dependency>
+    <dependency>
+      <groupId>org.apache.beam</groupId>
+      <artifactId>beam-sdks-java-io-hadoop-format</artifactId>
+      <exclusions>
         <exclusion>
           <groupId>org.hamcrest</groupId>
           <artifactId>hamcrest</artifactId>
         </exclusion>
       </exclusions>
-    </dependency>
-
-    <dependency>
-      <groupId>org.apache.beam</groupId>
-      <artifactId>beam-sdks-java-io-hadoop-format</artifactId>
     </dependency>
 
     <!-- HBase Group: contains interfaces bigtable-hbase implement + serializers -->
@@ -326,7 +285,6 @@
       <artifactId>hadoop-client-runtime</artifactId>
       <version>${hadoop.version}</version>
     </dependency>
-
     <dependency>
       <groupId>com.google.cloud.bigdataoss</groupId>
       <artifactId>gcs-connector</artifactId>
@@ -346,16 +304,16 @@
     <dependency>
       <groupId>${project.groupId}</groupId>
       <artifactId>bigtable-hbase-beam</artifactId>
-      <version>2.7.3-SNAPSHOT</version> <!-- {x-version-update:bigtable-client-parent:current} -->
+      <version>2.12.1</version> <!-- {x-version-update:bigtable-client-parent:current} -->
+      <exclusions>
+        <exclusion>
+          <groupId>org.apache.hbase</groupId>
+          <artifactId>hbase-shaded-client</artifactId>
+        </exclusion>
+      </exclusions>
     </dependency>
 
     <!-- Test Group -->
-    <dependency>
-      <groupId>org.slf4j</groupId>
-      <artifactId>slf4j-reload4j</artifactId>
-      <version>1.7.36</version>
-      <scope>test</scope>
-    </dependency>
     <dependency>
       <groupId>org.apache.beam</groupId>
       <artifactId>beam-runners-direct-java</artifactId>
@@ -432,6 +390,21 @@
     </testResources>
 
     <plugins>
+      <!--
+      <plugin>
+        <groupId>org.apache.maven.plugins</groupId>
+        <artifactId>maven-enforcer-plugin</artifactId>
+        <executions>
+          <execution>
+            <id>enforce</id>
+            <configuration>
+              <skip>true</skip>
+            </configuration>
+          </execution>
+        </executions>
+      </plugin>
+      -->
+
       <plugin>
         <artifactId>maven-jar-plugin</artifactId>
         <configuration>
@@ -456,6 +429,26 @@
         <configuration>
           <mainClass>${mainClass}</mainClass>
         </configuration>
+      </plugin>
+
+      <plugin>
+        <groupId>org.codehaus.mojo</groupId>
+        <artifactId>build-helper-maven-plugin</artifactId>
+        <version>3.3.0</version>
+        <executions>
+          <execution>
+            <id>add-source</id>
+            <phase>generate-sources</phase>
+            <goals>
+              <goal>add-source</goal>
+            </goals>
+            <configuration>
+              <sources>
+                <source>../../third_party/third_party_hbase_server/src/main/import/</source>
+              </sources>
+            </configuration>
+          </execution>
+        </executions>
       </plugin>
 
       <plugin>
@@ -519,59 +512,6 @@
           </execution>
         </executions>
       </plugin>
-<<<<<<< HEAD
-
-      <plugin>
-        <groupId>org.apache.maven.plugins</groupId>
-        <artifactId>maven-failsafe-plugin</artifactId>
-        <configuration>
-          <!-- disable integration tests by default, opt-in via profile -->
-          <skip>true</skip>
-        </configuration>
-      </plugin>
-
-      <plugin>
-        <groupId>com.google.cloud.bigtable.test</groupId>
-        <artifactId>bigtable-build-helper</artifactId>
-        <version>2.12.1</version> <!-- {x-version-update:bigtable-client-parent:current} -->
-        <executions>
-          <execution>
-            <id>verify-mirror-deps</id>
-            <phase>verify</phase>
-            <goals>
-              <goal>verify-mirror-deps</goal>
-            </goals>
-            <configuration>
-              <targetDependencies>
-                <targetDependency>org.apache.beam:beam-sdks-java-core:${beam.version}</targetDependency>
-              </targetDependencies>
-              <ignoredDependencies>
-                <!-- beam's dependency tree has an older version closer higher in the tree -->
-                <dependency>org.apache.commons:commons-compress</dependency>
-              </ignoredDependencies>
-            </configuration>
-          </execution>
-        </executions>
-      </plugin>
-      <plugin>
-        <groupId>org.apache.maven.plugins</groupId>
-        <artifactId>maven-dependency-plugin</artifactId>
-        <configuration>
-          <ignoredUnusedDeclaredDependencies>
-            <ignoredUnusedDeclaredDependency>com.google.cloud.bigdataoss:gcs-connector:*:*</ignoredUnusedDeclaredDependency>
-            <!-- seems to be a bug in the dependency analyzer, removing this dep reports the reverse problem
-            See: https://issues.apache.org/jira/browse/MDEP-679 -->
-            <ignoredUnusedDeclaredDependency> commons-logging:commons-logging:*:*</ignoredUnusedDeclaredDependency>
-          </ignoredUnusedDeclaredDependencies>
-          <ignoredUsedUndeclaredDependencies>
-            <!-- seems to be a bug in the dependency analyzer, adding this dep reports the reverse problem
-            See: https://issues.apache.org/jira/browse/MDEP-679 -->
-            <ignoredUsedUndeclaredDependency>org.springframework:spring-jcl:*:*</ignoredUsedUndeclaredDependency>
-          </ignoredUsedUndeclaredDependencies>
-        </configuration>
-      </plugin>
-=======
->>>>>>> f3505045
     </plugins>
   </build>
 
@@ -641,14 +581,6 @@
                   <forkCount>1</forkCount>
                   <useSystemClassLoader>false</useSystemClassLoader>
 
-                  <systemPropertyVariables>
-                    <!-- Copy maven properties to system properties -->
-                    <google.bigtable.project.id>${google.bigtable.project.id}</google.bigtable.project.id>
-                    <google.bigtable.instance.id>${google.bigtable.instance.id}</google.bigtable.instance.id>
-                    <google.dataflow.work>${google.dataflow.work}</google.dataflow.work>
-                    <region>${region}</region>
-                  </systemPropertyVariables>
-
                   <!-- Run tests in parallel -->
                   <parallel>all</parallel>
                   <threadCount>10</threadCount>
